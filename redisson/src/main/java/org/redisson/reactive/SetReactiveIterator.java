--- conflicted
+++ resolved
@@ -55,16 +55,9 @@
                     completed = false;
                 }
             }
-<<<<<<< HEAD
             
             protected void nextValues(FluxSink<V> emitter) {
-                scanIteratorReactive(client, nextIterPos).subscribe(new Subscriber<ListScanResult<ScanObjectEntry>>() {
-=======
-
-            protected void nextValues() {
-                final ReactiveSubscription<V> m = this;
                 scanIteratorReactive(client, nextIterPos).subscribe(new Subscriber<ListScanResult<Object>>() {
->>>>>>> b7ac9368
 
                     @Override
                     public void onSubscribe(Subscription s) {
@@ -81,16 +74,10 @@
 
                         client = res.getRedisClient();
                         nextIterPos = res.getPos();
-<<<<<<< HEAD
 
-                        for (ScanObjectEntry val : res.getValues()) {
-                            emitter.next((V)val.getObj());
+                        for (Object val : res.getValues()) {
+                            emitter.next((V)val);
                             elementsRead.incrementAndGet();
-=======
-                        
-                        for (Object val : res.getValues()) {
-                            m.onNext((V)val);
->>>>>>> b7ac9368
                         }
                         
                         if (elementsRead.get() >= readAmount.get()) {
@@ -121,16 +108,11 @@
             }
         });
     }
-<<<<<<< HEAD
 
     protected boolean tryAgain() {
         return false;
     }
 
-    protected abstract Publisher<ListScanResult<ScanObjectEntry>> scanIteratorReactive(RedisClient client, long nextIterPos);
-=======
-    
     protected abstract Publisher<ListScanResult<Object>> scanIteratorReactive(RedisClient client, long nextIterPos);
->>>>>>> b7ac9368
 
 }